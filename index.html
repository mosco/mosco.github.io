<!DOCTYPE html>
<html lang="en">

<head>
    <meta charset="utf-8">
    <meta http-equiv="X-UA-Compatible" content="IE=edge">
    <meta name="viewport" content="width=device-width, initial-scale=1">
    <meta name="description" content="">
    <meta name="author" content="">

    <title>Amit Moscovich - Academic homepage</title>

    <!-- Bootstrap Core CSS -->
<<<<<<< HEAD
    <link href="vendor/bootstrap/css/bootstrap.min.css" rel="stylesheet" type="text/css">
=======
    <link href="https://maxcdn.bootstrapcdn.com/bootstrap/3.3.7/css/bootstrap.min.css" rel="stylesheet">
>>>>>>> 9bb6c53e

    <!-- Custom Fonts -->
    <link href="vendor/font-awesome/css/font-awesome.min.css" rel="stylesheet" type="text/css">
    <link rel="stylesheet" href="vendor/font-awesome/css/academicons.css"/>
    <link href="https://fonts.googleapis.com/css?family=Lora:400,700,400italic,700italic" rel="stylesheet" type="text/css">
    <link href="https://fonts.googleapis.com/css?family=Montserrat:400,700" rel="stylesheet" type="text/css">

    <!-- Theme CSS -->
    <link href="css/grayscale.css" rel="stylesheet">

    <!-- HTML5 Shim and Respond.js IE8 support of HTML5 elements and media queries -->
    <!-- WARNING: Respond.js doesn't work if you view the page via file:// -->
    <!--[if lt IE 9]>
        <script src="https://oss.maxcdn.com/libs/html5shiv/3.7.0/html5shiv.js"></script>
        <script src="https://oss.maxcdn.com/libs/respond.js/1.4.2/respond.min.js"></script>
    <![endif]-->

</head>

<body id="page-top" data-spy="scroll" data-target=".navbar-fixed-top">

    <!-- Navigation -->
    <nav class="navbar navbar-custom navbar-fixed-top" role="navigation">
        <div class="container">
            <div class="navbar-header">
                <button type="button" class="navbar-toggle" data-toggle="collapse" data-target=".navbar-main-collapse">
                    Menu <i class="fa fa-bars"></i>
                </button>
                <a class="navbar-brand page-scroll" href="#page-top">
                    <i class="fa fa-play-circle"></i> <span class="light">Home</span>
                </a>
            </div>
 
            <!-- Collect the nav links, forms, and other content for toggling -->
            <div class="collapse navbar-collapse navbar-right navbar-main-collapse">
                <ul class="nav navbar-nav">
                    <!-- Hidden li included to remove active class from about link when scrolled up past about section -->
                    <li class="hidden">
                        <a href="#page-top"></a>
                    </li>
                    <li>
                        <a class="page-scroll" href="#about">About</a>
                    </li>
                    <li>
                        <a class="page-scroll" href="#geodesicnn">Geodesic NN</a>
                    </li>
                    <li>
                        <a class="page-scroll" href="#exactbj">Berk-Jones</a>
                    </li>
                    <li>
                        <a class="page-scroll" href="#crossprob">Boundary crossing</a>
                    </li>
                    <li>
                        <a class="page-scroll" href="#forestdensity">Forest density</a>
                    </li>
                </ul>
            </div>
            <!-- /.navbar-collapse -->
        </div>
        <!-- /.container -->
    </nav>

    <!-- Intro Header -->
    <header class="intro">
        <div class="intro-body">
            <div class="container">
                <div class="row">
                    <div class="col-md-8 col-md-offset-2">
                        <h1 class="brand-heading">Amit Moscovich</h1>
                        <p class="intro-text">Academic homepage</p>
                        <a href="#about" class="btn btn-circle page-scroll">
                            <i class="fa fa-angle-double-down animated"></i>
                        </a>
                    </div>
                </div>
            </div>
        </div>
    </header>

    <!-- About Section -->
    <section id="about" class="container content-section">
        <div class="row">
            <div class="col-lg-8 col-lg-offset-2">

                <h1 name="about">About</h1>

                <div>
                    <p>
                        I am a Ph.D. candidate at the department of <a href="https://www.weizmann.ac.il/math/">Computer Science and Applied Mathematics</a>
                        at the <a href="https://www.weizmann.ac.il/">Weizmann Institute of Science</a> in Israel,
                        working with <a href="http://www.wisdom.weizmann.ac.il/~/nadler/">Prof. Boaz Nadler</a>.
                        I am interested in many aspects of computational and mathematical statistics.
                    </p>
                    <p>Office 124, Ziskind building, Weizmann Institute of Science, Israel.</p>
                </div>
                <div style="float: left; width: 50%">
                    <img src="img/me_on_buddha_statue.jpg" class="img-rounded" style="width: 56%; height: auto; margin-left: auto; margin-right: auto; display: block"><br><br>
                </div>
                <div style="float: right; width: 50%">
                    <ul class="list-inline banner-social-buttons" style="float: left; width: 40%">
                        <li>
                            <a href="mailto:moscovich@gmail.com" class="btn btn-default btn-lg"><i class="fa fa-envelope-square fa-fw"></i> <span class="network-name">email</span></a>
                        </li>
                        <li>
                            <a href="https://scholar.google.co.il/citations?user=978bqAwAAAAJ" class="btn btn-default btn-lg"><i class="ai ai-google-scholar-square"></i> <span class="network-name">Scholar</span></a>
                        </li>
                        <li>
                            <a href="https://www.researchgate.net/profile/Amit_Moscovich" class="btn btn-default btn-lg"><i class="ai ai-researchgate-square"></i> <span class="network-name">Research Gate</span></a>
                        </li>
                        <li>
                            <a href="https://github.com/mosco" class="btn btn-default btn-lg"><i class="fa fa-github fa-fw"></i> <span class="network-name">Github</span></a>
                        </li>
                        <li>
                            <a href="https://stackexchange.com/users/22879/amit-moscovich" class="btn btn-default btn-lg"><i class="fa fa-stack-exchange fa-fw"></i> <span class="network-name">Stack Exchange</span></a>
                        </li>
                        <li>
                            <a href="https://www.facebook.com/amit.moscovich.9" class="btn btn-default btn-lg"><i class="fa fa-facebook-official fa-fw"></i> <span class="network-name">Facebook</span></a>
                        </li>
                    </ul>
                </div>
            </div>
        </div>
    </section>

    <section id="download" class="content-section text-center">
        <div class="transition-section">
            <div class="container">
                <div class="col-lg-8 col-lg-offset-2">
                    <br>
                    <br>
                    <br>
                    <h1>Research projects</h1>
                </div>
            </div>
        </div>
    </section>

    <section id="geodesicnn" class="container content-section">
        <div class="row">
            <div class="col-lg-8 col-lg-offset-2">
                <h1 name="exactbj">Geodesic nearest neighbors</h1>
                <p>
                Consider nonparametric regression (e.g. <a href="https://en.wikipedia.org/wiki/Kernel_regression">Nadaraya-Watson</a>) in a high-dimensional metric space. In the general case, this typically requires an unreasonable number of labeled points due to the curse of dimensionality.
                We make two simplifying assumptions:
                    <ul>
                        <li><p><b>Manifold assumption:</b> The data points are supported on (or near) a low-dimensional manifold.</p></li>
                        <li><p><b>Semi-supervised data set:</b> In addition to the labeled points, we are given a <b>large</b> sample of unlabeled points</p></li>
                    </ul>
                </p>
                <p>
                    If there are many unlabeled points, then we can use them to estimate geodesic distances along the (unknown) manifold.
                    This is done by connecting pairs of close points by a weighted edge with weight equal to their euclidean distance.
                    Geodesic distances in the resulting graph approximate geodesic distances in the manifold.
                    We propose to use this idea to apply standard nonparametric methods, but using the manifold distances instead of the euclidean distances. Thereby avoiding the curse of dimensionality.
                </p>
                <img src="img/isomap.jpg" class="img-rounded" style="margin-left: auto; margin-right: auto; display: block">
                <p style="text-align: center">
                    <small>Figure shamelessly stolen from <a href="http://isomap.stanford.edu/">IsoMap homepage</a></small>
                </p>
                <p>
                    One way to think about manifold/graph-based semi-supervised methods, is to consider their Euclidean analogues.
                    Consider the following table:
                </p>

                <table class="table">
                    <thead>
                        <tr>
                            <th>Nonparametric regression method</th>
                            <th>Analogous approach for graphs/manifolds</th>
                        </tr>
                    </thead>
                    <tbody>
                        <tr>
                            <td>Regression using orthogonal functions</td>
                            <td><a href="https://stuff.mit.edu/afs/athena/course/9/9.520/www/spring08/Papers/Belkin-ML-04.pdf">Laplacian eigenvector regression</a></td>
                        </tr>
                        <tr>
                            <td>Wavelet regression</td>
                            <td><a href="https://web.stanford.edu/~gavish/documents/Haarlike_ICML_2010.pdf">Graph multiscale wavelet regression</a></td>
                        </tr>
                        <tr>
                            <td>Nadaraya-Watson / K-nearest neighbor</td>
                            <td><b>Geodesic nearest-neighbor</b></td>
                        </tr>
                    </tbody>
                </table>

                <p>
                    K nearest-neighbors and Nadaraya-watson regression are fundamental nonparametric regression method, but their manifold analogues have barely been studied.
                    This was the initial motivation for this project. Results:
                </p>
                <h4> Key results </h4>
                <p>
                    <ul>
                        <li><p><b>Minimax optimality:</b> given a sufficient number of unlabeled data points from an unknown manifold, the geodesic K nearest-neighbors regressor obtains the finite-sample minimax bound for a Lipschitz function on the manifold, as if it were completely specified.</p></li>
                        <li><p><b>Good performance:</b> on manifold-structured signals.
                        <li><p><b>Efficient computation:</b> regression and classification methods based on geodesic nearest neighbors can be efficiently computed, both for the transductive and the inductive cases of semi-supervised learning.
                    </ul>
                </p>
                <h4> Documents </h4>
                <p>
                    This paper presents a new algorithm that efficiently finds the k nearest labeled vertices for all vertices in the graph.
                    We combine this algorithm with the ideas above to a problem of semi-supervised indoor localization using WiFi fingerprints.
                </p>
                <p>
                Amit Moscovich, Ariel Jaffe, Boaz Nadler <a href="https://arxiv.org/abs/1611.02221"><b>Minimax-optimal semi-supervised regression on unknown manifolds</b></a>, <b>submitted</b>.
                </p>
                <img src="img/real_data_floor.png" class="img-rounded" style="width: 41.5%; margin-left: auto; margin-right: auto;">
                <img src="img/SimEnvironment.png" class="img-rounded" style="width: 52%; margin-left: auto; margin-right: auto;">
                <br>
                <br>
                <br>
                <br>
                <h4> Code </h4>
                <p>
                    Code for efficiently finding K-nearest-labeled vertices:
                    <a href="https://github.com/mosco/geodesic-knn">Python</a>
                </p>
            </div>
        </div>
    </section>
    <section id="exactbj" class="container content-section">
        <div class="row">
            <div class="col-lg-8 col-lg-offset-2">
                <h1 name="exactbj">The exact Berk-Jones statistics</h1>
                <p>
                This study started with an idea to modify the <a href="https://projecteuclid.org/euclid.aos/1085408492">Higher Criticism statistic</a> so as to improve its finite-sample behavior. After a lot of digging, this turned out to be a rediscovery of the M<sub>n</sub> goodness-of-fit statistic proposed by <a href="https://link.springer.com/article/10.1007/BF00533250">Berk and Jones in 1979</a>.
                <p>
                    In this work we present a new derivation of the exact Berk-Jones statistics, prove that they are asymptotically optimal for the detection of Sparse Mixtures and consistent. We also compare them to other goodness-of-fit statistics and present an efficient method to compute the p-values of the one-sided statistics.
                </p>
                <p>
                    Overall, I believe these results demonstrate that the exact Berk-Jones statistics are an interesting alternative to other goodness-of-fit statistics such as <a href="https://en.wikipedia.org/wiki/Kolmogorov%E2%80%93Smirnov_test">Kolmogorov-Smirnov</a> and <a href="https://en.wikipedia.org/wiki/Anderson%E2%80%93Darling_test">Anderson-Darling</a>, despite having received (much) less attention. They are particularly suited for the detection of alternatives that differ from the null hypothesis at the tails of the distribution. </p>
                <h4> Documents </h4>
                <p>
                Amit Moscovich, Boaz Nadler, Clifford Spiegelman <a href="https://doi.org/10.1214/16-EJS1172"><b>On the exact Berk-Jones statistics and their p-value calculation</b></a>, Electronic Journal of Statistics (2016). <a href="http://doi.org/10.1214/16-EJS1172SUPP">(Supplementary material)</a> <br>
                </p>
                <p>
                    Amit Moscovich, Boaz Nadler, Clifford Spiegelman (2014)
                    <a href="berkjones/CKS_poster.pdf"><b>Tail sensitive Goodness-of-fit</b></a>,
                    Poster presentation at the spring school "Structural Inference in Statistics: Adaptation and Efficiency". (somewhat outdated)
                </p>
                <img src="img/rare_weak_misdetection_leader_n1000.png" class="img-rounded" style="width: 50%; margin-left: auto; margin-right: auto;">
                <img src="img/normal_scaling_ks_vs_ad_vs_mn_n100.svg" class="img-rounded" style="width: 47.4%; margin-left: auto; margin-right: auto;">
                <br>
                <br>
                <br>
                <br>
                <h4> Code </h4>
                <p>
                    <b>Code for computing exact Berk-Jones statistic:</b>
                    <a href="berkjones/exact_berk_jones.py">Python</a>, <a href="berkjones/exact_berk_jones.R">R</a>
                </p>
                <p>
                For computing the p-value of the M<sub>n</sub>, M<sub>n</sub><sup>+</sup> and M<sub>n</sub><sup>-</sup> statistics, see the <a class="page-scroll" href="#crossprob">Boundary Crossing</a> section.
                </p>
                <p>
                    Code that reproduces all of the figures in the paper: <a href="berkjones/exact_bj_paper_produce_figures.zip">exact_bj_paper_produce_figures.zip</a>
                </p>
            </div>
        </div>
    </section>

    <section id="crossprob" class="container content-section">
        <div class="row">
            <div class="col-lg-8 col-lg-offset-2">
                <h1>Boundary crossing</h1>
                <p>
                    Consider a one-dimensional homogeneous <a href="https://en.wikipedia.org/wiki/Poisson_point_process#Defined_on_the_real_line">Poisson process</a>.
                    Given arbitrary boundary functions from above and below, how can we compute the boundary crossing probability
                    of this process?
                    This problem has several applications in statistics, including the computation of exact p-values and power for supremum-based continuous goodness-of-fit statistics, such as Kolmogorov-Smirnov, Berk-Jones and others.
                </p>
                <img src="img/crossprob-illustration.svg" class="img-rounded" style="width: 70%; height: auto; margin-left: auto; margin-right: auto; display: block"><br><br>
                <p>
                    Despite more than 50 years of research, the most efficient practical methods to date 
                    compute this probability in O(n^3) time, where <b>n</b> is an upper bound on the boundary functions.
                    In this work, we discovered much faster algorithms for this problem.
                </p>
                <h4> Documents </h4>
                <p>
                Amit Moscovich, Boaz Nadler <a href="https://arxiv.org/abs/1503.04363"><b>Fast calculation of boundary crossing probabilities for Poisson processes</b></a>, Statistics & Probability letters (2016), <b>in press</b>. <br>
                </p>
                <p>
                    Amit Moscovich, Boaz Nadler, <b>Faster calculation of boundary crossing probabilities for Poisson processes</b>, in preparation. <br>
                </p>

                <p>
                    Amit Moscovich, Boaz Nadler (2015) 
                    <a href="crossprob/crossing_probability_poster_mlss2015.pdf"><b>Fast computation of boundary crossing
probabilities for the empirical CDF</b></a>, poster+oral presentation at the Machine Learning Summer School in Kyoto.
                </p>
                <h4> Code </h4>
                <p>
                    A fast C++ implementation of several fast algorithms discussed in these papers:
                    <a href="https://github.com/mosco/crossing-probability">crossing-probability</a>
                </p>
            </div>
        </div>
    </section>

    <section id="forestdensity" class="container content-section">
        <div class="row">
            <div class="col-lg-8 col-lg-offset-2">
                <h1>Nonparametric classification of forest-structured graphical models</h1>
                <p>
                We propose a new nonparametric approach for binary classification that exploits the modeling flexibility of sparse graphical models. We assume that each class can be represented by a family of undirected sparse graphical models, specifically a forest-structured distribution. Our procedure requires the nonparametric estimation of only one and two-dimensional marginal densities to transform the data into a space where a linear classifier is optimal. Experiments with simulated and real data indicate that the proposed method is competitive with popular methods across a range of applications.
                </p>
                <p>
                    Joint work with Mary Frances Dorn and Clifford Spiegelman of Texas A&amp;M university and Boaz Nadler of the Weizmann institute of science.
                </p>
                <p>
                    <b>Paper in preparation.</b>
                </p>
            </div>
        </div>
    </section>


    <!-- Footer -->
    <footer>
        <div class="container text-center">
            Page design based on the <a href="http://startbootstrap.com/template-overviews/grayscale/">Grayscale</a> bootstrap theme.
            Background image by Ted Eytan. (CC BY-SA 2.0)
        </div>
    </footer>

    <!-- jQuery -->
    <script src="vendor/jquery/jquery.js"></script>

    <!-- Bootstrap Core JavaScript -->
    <script src="vendor/bootstrap/js/bootstrap.min.js"></script>

    <!-- Plugin JavaScript -->
    <script src="https://cdnjs.cloudflare.com/ajax/libs/jquery-easing/1.3/jquery.easing.min.js"></script>

    <!-- Google Maps API Key - Use your own API key to enable the map feature. More information on the Google Maps API can be found at https://developers.google.com/maps/ -->
    <script type="text/javascript" src="https://maps.googleapis.com/maps/api/js?key=AIzaSyCRngKslUGJTlibkQ3FkfTxj3Xss1UlZDA&sensor=false"></script>

    <!-- Theme JavaScript -->
    <script src="js/grayscale.min.js"></script>

</body>

</html><|MERGE_RESOLUTION|>--- conflicted
+++ resolved
@@ -11,11 +11,7 @@
     <title>Amit Moscovich - Academic homepage</title>
 
     <!-- Bootstrap Core CSS -->
-<<<<<<< HEAD
-    <link href="vendor/bootstrap/css/bootstrap.min.css" rel="stylesheet" type="text/css">
-=======
     <link href="https://maxcdn.bootstrapcdn.com/bootstrap/3.3.7/css/bootstrap.min.css" rel="stylesheet">
->>>>>>> 9bb6c53e
 
     <!-- Custom Fonts -->
     <link href="vendor/font-awesome/css/font-awesome.min.css" rel="stylesheet" type="text/css">
